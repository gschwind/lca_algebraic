import concurrent.futures
from collections import OrderedDict
from typing import List

<<<<<<< HEAD
from sympy import lambdify, Symbol, parse_expr
=======
from sympy import lambdify, simplify, Expr, Symbol, parse_expr, evaluate
>>>>>>> ac35b936

from .params import all_params
from .log import logger
from .base_utils import _actName, _getDb, _method_unit
from .cache import LCIACache, ExprCache
from .helpers import *
from .helpers import _actDesc, _isForeground, _getAmountOrFormula
from .params import _param_registry, _fixed_params, _expanded_names_to_names, \
    _expand_param_names, \
    FixedParamMode, freezeParams, _toSymbolDict, compute_expr_value, _compute_param_length, _complete_params, \
    _expand_params
from warnings import warn
import pandas as pd
import builtins

def _impact_labels():
    """Dictionnary of custom impact names
        Dict of "method tuple" => string
    """
    # Prevent reset upon auto reload in jupyter notebook
    if not '_impact_labels' in builtins.__dict__:
        builtins._impact_labels = dict()

    return builtins._impact_labels

def set_custom_impact_labels(impact_labels:Dict) :
    """ Global function to override name of impact method in graphs """
    _impact_labels().update(impact_labels)

def _multiLCA(activities, methods):
    """Simple wrapper around brightway API"""
    bw.calculation_setups['process'] = {'inv': activities, 'ia': methods}
    lca = bw.MultiLCA('process')
    cols = [_actName(act) for act_amount in activities for act, amount in act_amount.items()]
    return pd.DataFrame(lca.results.T, index=[method_name(method) for method in methods], columns=cols)


def multiLCA(models, methods, **params):
    """Compute LCA for a single activity and a set of methods, after settings the parameters and updating exchange amounts.
    This function does not use algebraic factorization and just calls the Brightway2 vanilla code.

    Parameters
    ----------
    model : Single activity (root model) or list of activities
    methods : Impact methods to consider
    params : Other parameters of the model
    """

    if not isinstance(models, list):
        models = [models]

    # Freeze params
    dbs = set(model[0] for model in models)
    for db in dbs :
        if _isForeground(db) :
            freezeParams(db, **params)

    activities = [{act: 1} for act in models]
    return _multiLCA(activities, methods).transpose()





""" Compute LCA and return (act, method) => value """
def _multiLCAWithCache(acts, methods) :

    with LCIACache() as cache :

        # List activities with at least one missing value
        remaining_acts = list(act for act in acts if any(method for method in methods if (act, method) not in cache.data))

        if (len(remaining_acts) > 0) :
            lca = _multiLCA(
                [{act: 1} for act in remaining_acts],
                methods)

            # Set output from dataframe
            for imethod, method in enumerate(methods) :
                for iact, act in enumerate(remaining_acts) :
                    cache.data[(act, method)] = lca.iloc[imethod, iact]

        # Return a copy of the cache for selected impacts and activities
        return {(act, method):  cache.data[(act, method)] for act in acts for method in methods}


def _replace_symbols_with_params_in_exp(expr:Basic) :
    """After unpickling, the Symbols in the expression with same named are not the same object than Parameters.
    This is problematic for xreplace wich relies on it :
    Here we replace them.
    """

    if not isinstance(expr, Basic):
        return expr

    all_params = _param_registry().as_dict()
    subs = {
        symb : all_params[symb.name]
        for symb in expr.free_symbols
            if isinstance(symb, Symbol) and symb.name in all_params}

    logger.debug("Replace: %s", subs)

    expr = expr.xreplace(subs)
    return expr




def _modelToExpr(
        model: ActivityExtended,
        methods,
        alpha=1,
        axis=None):
    '''
    Compute expressions corresponding to a model for each impact, replacing activities by the value of its impact

    Return
    ------
    <list of expressions (one per impact)>, <list of required param names>

    '''

    # Try to load from cache
    with ExprCache() as cache :

        key = (model, axis)

        if not key in cache.data:

            logger.debug(f"{model} was not in exrepssion cache, computing...")

            expr, actBySymbolName = actToExpression(
                model,
                axis=axis)

            cache.data[key] = (expr, actBySymbolName)
        else:
            logger.debug(f"{model} found in exrepssion cache")

        expr, actBySymbolName = cache.data[key]

    logger.debug("Alpha passed %s", alpha)

    #logger.debug("Raw expression for %s/%s : '%s'", model, str(methods), expr)
    #logger.debug("Act by symbol : %s", actBySymbolName)
    #if logger.isEnabledFor("DEBUG") :
    #logger.debug(f"Length of expression : {len(str(expr))}")

    expr = expr * alpha

    # Create dummy reference to biosphere
    # We cannot run LCA to biosphere activities
    # We create a technosphere activity mapping exactly to 1 biosphere item
    pureTechActBySymbol = OrderedDict()
    for name, act in actBySymbolName.items():
        pureTechActBySymbol[name] = _createTechProxyForBio(act, model.key[0])

    # Compute LCA for background activities
    lcas = _multiLCAWithCache(pureTechActBySymbol.values(), methods)

    # For each method, compute an algebric expression with activities replaced by their values
    exprs = []
    for method in methods:
        # Replace activities by their value in expression for this method
        sub = dict({symbol: lcas[(act, method)] for symbol, act in pureTechActBySymbol.items()})

        expr_curr = expr.xreplace(sub)

        # Ensure symbols are params
        expr_curr = _replace_symbols_with_params_in_exp(expr_curr)

        exprs.append(expr_curr)


    return exprs


def _filter_param_values(params, expanded_param_names) :
    return {key : val for key, val in params.items() if key in expanded_param_names}

def _free_symbols(expr:Union[SymDict, Expr]) :
    if isinstance(expr, SymDict) :
        # SymDict => sum of vars of members
        return set.union(
            *[_free_symbols(ex) for ex in expr.dict.values()])
    elif isinstance(expr, Expr):
        return set([str(symb) for symb in expr.free_symbols])
    else:
        # Static value
        return set()

def _lambdify(expr:Union[SymDict, Expr], expanded_params) :
    """Lambdify, handling manually the case of SymDict (for impacts by axis)"""
    if isinstance(expr, SymDict) :

        lambd_dict = dict()
        for key, val in expr.dict.items():
            lambd_dict[key] = _lambdify(val, expanded_params)

        # Dynamic  function calling lambda function with same params
        def dict_func(*args, **kwargs) :
            return SymDict({
                key : func(*args, **kwargs)
                for key, func in lambd_dict.items()})

        return dict_func

    elif isinstance(expr, Expr):
        return lambdify(expanded_params, expr, 'numpy')
    else:
        # Not an expression : return statis func
        def static_func(*args, **kargs):
            return expr
        return static_func

def compute_param_formulas(param_values:Dict, required_params:List[str]):

    # Compute the values params computed from formulas (and not specified in input)
    pass

@dataclass
class ValueContext:
    """Represents a result value, with all parameters values used in context"""
    value: float
    context: Dict[str, float]

class LambdaWithParamNames :
    """
    This class represents a compiled (lambdified) expression together with the list of requirement parameters and the source expression
    """
    def __init__(self, exprOrDict, expanded_params=None, params=None, sobols=None):
        """ Computes a lamdda function from expression and list of expected parameters.
        you can provide either the list pf expanded parameters (full vars for enums) for the 'user' param names
        """

        if isinstance(exprOrDict, dict) :
            # Come from JSON serialization
            obj = exprOrDict
            # LIst of required params for this lambda
            self.params:List[str] = obj["params"]

            # Full names
            self.expanded_params = _expand_param_names(self.params)
            self.expr = parse_expr(obj["expr"])
            self.lambd = _lambdify(self.expr, self.expanded_params)
            self.sobols = obj["sobols"]

        else :
            self.expr = exprOrDict
            self.params = params

            if expanded_params is None:

                if params is None :
                    expanded_params = _free_symbols(exprOrDict)
                    params = _expanded_names_to_names(expanded_params)
                    self.params = params

                # We expand again the parameters
                # If we expect an enum param name, we also expect the other ones : enumparam_val1 => enumparam_val1, enumparam_val2, ...
                expanded_params = _expand_param_names(params)

            elif self.params is None :
                self.params = _expanded_names_to_names(expanded_params)

            self.lambd = _lambdify(exprOrDict, expanded_params)
            self.expanded_params = expanded_params
            self.sobols = sobols


    @property
    def has_axis(self):
        return isinstance(self.expr, SymDict)

    @property
    def axis_keys(self):
        if self.has_axis :
            return list(self.expr.dict.keys())
        else:
            return None

    def compute(self, **params) -> ValueContext:
        """Compute result value based of input parameters """

        # Add default or computed values
        completed_params = _complete_params(params, self.params)

        # Expand enums
        expanded_params = _expand_params(completed_params)

        # Remove parameters that are not required
        expanded_params = _filter_param_values(expanded_params, self.expanded_params)

        value = self.lambd(**expanded_params)

        return ValueContext(
            value=value,
            context=completed_params)

    def serialize(self) :

        if isinstance(self.expr, SymDict) :
            expr = {key: str(sym) for key, sym in self.expr.dict.items()}
        else:
            expr = str(self.expr)

        return dict(
            params=self.params,
            expr=expr,
            sobols=self.sobols)

    def __repr__(self):
        return repr(self.expr)

    def _repr_latex_(self):
        return self.expr._repr_latex_()

def _preMultiLCAAlgebric(
        model: ActivityExtended,
        methods,
        alpha=1,
        axis=None):
    '''
        This method transforms an activity into a set of functions ready to compute LCA very fast on a set on methods.
        You may use is and pass the result to postMultiLCAAlgebric for fast computation on a model that does not change.

        This method is used by multiLCAAlgebric
    '''
    with DbContext(model) :
        exprs = _modelToExpr(
            model, methods,
            alpha=alpha,
            axis=axis)

        # Lambdify (compile) expressions
        return [LambdaWithParamNames(expr) for expr in exprs]


def method_name(method):
    """Return name of method, taking into account custom label set via set_custom_impact_labels(...) """
    if method in _impact_labels() :
        return _impact_labels()[method]
    return method[1] + " - " + method[2]

def _slugify(str) :
    return re.sub('[^0-9a-zA-Z]+', '_', str)


@dataclass
class ResultsWithParams:
    """Holds bith the result with context parameters"""
    dataframe: DataFrame
    params: Dict

def _postMultiLCAAlgebric(
        methods,
        lambdas:List[LambdaWithParamNames],
        with_params=False,
        **params):
    '''
        Compute LCA for a given set of parameters and pre-compiled lambda functions.
        This function is used by **multiLCAAlgebric**

        Parameters
        ----------
        methodAndLambdas : Output of preMultiLCAAlgebric
        **params : Parameters of the model
    '''

    param_length = _compute_param_length(params)

    # lambda are SymDict ?
    # If use them as number of params
    if lambdas[0].has_axis :
        if param_length > 1 :
            raise Exception("Multi params cannot be used together with 'axis'")
        param_length = len(lambdas[0].axis_keys)

    # Init output
    res = np.zeros((len(methods), param_length), float)

    # All params
    context_params = dict()

    # Compute result on whole vectors of parameter samples at a time : lambdas use numpy for vector computation
    def process(args) :

        nonlocal context_params


        imethod = args[0]
        lambd : LambdaWithParamNames = args[1]

        value_context = lambd.compute(**params)

        # Update the param values used
        context_params.update(value_context.context)

        value = value_context.value

        # Expand axis values as a list, to fit into the result numpy array
        if lambd.has_axis :
            value = list(float(val) for val in value.dict.values())

        return (imethod, value)

    # Use multithread for that
    with concurrent.futures.ThreadPoolExecutor() as exec:
        for imethod, value in exec.map(process, enumerate(lambdas)):
            res[imethod, :] = value

    result = pd.DataFrame(res, index=[method_name(method) + "[%s]" % _method_unit(method) for method in methods]).transpose()

    if with_params:
        return ResultsWithParams(dataframe=result, params=context_params)
    else:
        return result


# Add default values for issing parameters or warn about extra params
def _filter_params(params, expected_names, model) :
    res = params.copy()

    expected_params_names = _expanded_names_to_names(expected_names)
    for expected_name in expected_params_names:
        if expected_name not in params:
            default = _param_registry()[expected_name].default
            res[expected_name] = default
            error("Missing parameter %s, replaced by default value %s" % (expected_name, default))

    for key, value in params.items():
        if not key in expected_params_names:
            del res[key]
            if model :
                error("Param %s not required for model %s" % (key, model))
    return res


def compute_value(formula, **params):
    """ Compute actual value for a given formula, with possible parameters (or default ones) """
    if isinstance(formula, float) or isinstance(formula, int):
        return formula

    lambd = LambdaWithParamNames(formula)

    value_context = lambd.compute(**params)

    return value_context.value


def multiLCAAlgebric(*args, **kwargs) :
    """ deprecated. `compute_impacts()` instead """
    warn("multiLCAAlgebric is deprecated, use compute_impacts instead")
    return compute_impacts(*args, **kwargs)


def _params_dataframe(param_values: Dict[str, float]):
    """Create a DataFrame, ordered by group, showing param values"""
    params_by_name = all_params()

    records = []
    for param_name, value in param_values.items():
        param = params_by_name[param_name]
        record = {
            "group": param.group if param.group is not None else "",
            "name" : param.name,
            "min": param.min,
            "max": param.max,
            "default": param.default}
        if isinstance(value, (list, np.ndarray)) :
            record.update({f"value_{i}":value for i, value in enumerate(value)})
        else:
            record["value"] = value
        records.append(record)

    df = DataFrame\
            .from_records(records)\
            .set_index(["group", "name"])\
            .sort_index()

    return df

def _metadata_dataframe(metadata:Dict) :
    records = [dict(Name=name, Value=value) for name, value in metadata.items()]
    return DataFrame.from_records(records)

def compute_impacts(
        models,
        methods,
        axis=None,
        functional_unit=1,
        return_params=False,
        description=None,
        **params):
    """
    Main parametric LCIA method : Computes LCA by expressing the foreground model as symbolic expression of background activities and parameters.
    Then, compute 'static' inventory of the referenced background activities.
    This enables a very fast recomputation of LCA with different parameters, useful for stochastic evaluation of parametrized model

    Parameters
    ----------
    models :
        Single model or
        List of model or
        List of (model, alpha)
        or Dict of model:amount
        In case of several models, you cannot use list of parameters
    methods : List of methods / impacts to consider
    extract_activities : Optionnal : list of foregound or background activities. If provided, the result only integrate their contribution
    params : You should provide named values of all the parameters declared in the model. \
             Values can be single value or list of samples, all of the same size
    axis: Designates the name of an attribute of user activities to split impacts by their value. This is useful to get impact by phase or sub modules
    functional_unit: quantity (static or Sypy formula) by which to divide impacts
    return_params: If true, also returns the value of all parameters in as tabbed DataFrame
    description: Optional description/metadata to be added in Dataframe
    """
    dfs = dict()

    if isinstance(models, list):
        def to_tuple(item) :
            if isinstance(item, tuple) :
                return item
            else:
                return (item, 1)
        models = dict(to_tuple(item) for item in models)
    elif not isinstance(models, dict):
        models = {models:1}

    # Gather all param values (even default and computed)
    params_all = dict()

    for model, alpha in models.items():

        if type(model) is tuple:
            model, alpha = model

        alpha = float(alpha)

        dbname = model.key[0]
        with DbContext(dbname):

            # Check no params are passed for FixedParams
            for key in params:
                if key in _fixed_params() :
                    error("Param '%s' is marked as FIXED, but passed in parameters : ignored" % key)

            if functional_unit != 1 :
                alpha = alpha / functional_unit

            lambdas = _preMultiLCAAlgebric(model, methods, alpha=alpha, axis=axis)

            res = _postMultiLCAAlgebric(methods, lambdas, with_params=return_params, **params)
            if return_params :
                df = res.dataframe
                params_all.update(res.params)
            else:
                df = res

            model_name = _actName(model)
            while model_name in dfs :
                model_name += "'"

            # param with several values
            list_params = {k: vals for k, vals in params.items() if isinstance(vals, list)}

            # Shapes the output / index according to the axis or multi param entry
            if axis :
                df[axis] = lambdas[0].axis_keys
                df = df.set_index(axis)
                df.index.set_names([axis])

                # Filter out line with zero output
                df = df.loc[
                    df.apply(
                        lambda row: not (row.name is None and row.values[0] == 0.0),
                        axis=1)]

                # Rename "None" to others
                df = df.rename(index={None: "*other*"})

                # Sort index
                df.sort_index(inplace=True)

                # Add "total" line
                df.loc['*sum*'] = df.sum(numeric_only=True)


            elif len(list_params) > 0:
                for k, vals in list_params.items():
                    df[k] = vals
                df = df.set_index(list(list_params.keys()))

            else :
                # Single output ? => give the single row the name of the model activity
                df = df.rename(index={0: model_name})

            dfs[model_name] = df

    if len(dfs) == 1:
        df = list(dfs.values())[0]
    else:
        # Concat several dataframes for several models
        df =  pd.concat(list(dfs.values()))

    if return_params :

        metadata = {
            "Functional unit" : functional_unit
        }
        if description :
            metadata["Description"] = description

        return TabbedDataframe(
            Results=df,
            Parameters=_params_dataframe(params_all),
            Metadata=_metadata_dataframe(metadata))
    else:
        return




def _createTechProxyForBio(act_key, target_db):
    """
        We cannot reference directly biosphere in the model, since LCA can only be applied to products
        We create a dummy activity in our DB, with same code, and single exchange of amount '1'
    """
    dbname, code = act_key
    act = _getDb(dbname).get(code)

    # Biosphere ?
    if (dbname == BIOSPHERE3_DB_NAME) or ("type" in act and act["type"] in ["emission", "natural resource"]) :

        code_to_find = code + "#asTech"

        try:
            # Already created ?
            return _getDb(target_db).get(code_to_find)
        except:
            name = act['name'] + ' # asTech'

            # Create biosphere proxy in User Db
            res = newActivity(target_db, name, act['unit'], {act: 1},
                              code=code_to_find,
                              isProxy=True) # add a this flag to distinguish this dummy activity from others
            return res
    else :
        return act



def _replace_fixed_params(expr, fixed_params, fixed_mode=FixedParamMode.DEFAULT) :
    """Replace fixed params with their value."""

    sub = {key: val for param in fixed_params for key, val in param.expandParams(param.stat_value(fixed_mode)).items()}
    sub = _toSymbolDict(sub)
    return expr.xreplace(sub)


def _tag_expr(expr, act, axis) :
    """Tag expression for one axe. Check the child expression is not already tagged with different values"""
    axis_tag = act.get(axis, None)

    if axis_tag is None :
        return expr

    if isinstance(expr, SymDict) :
        res = 0
        for key, val in expr.dict.items() :
            if key is not None and key != axis_tag :
                raise ValueError(
                    "Inconsistent axis for one change of  '%s' : attempt to tag as '%s'. Already tagged as '%s'. Value of the exchange : %s" % (
                        act["name"],
                        axis_tag,
                        key,
                        str(val)))
            res += val
    else:
        res = expr

    return SymDict({axis_tag:res})


@with_db_context(arg="act")
def actToExpression(
        act: Activity,
        axis=None):

    """Computes a symbolic expression of the model, referencing background activities and model parameters as symbols

    Returns
    -------
        (sympy_expr, dict of symbol => activity)
    """

    act_symbols : Dict[Symbol]= dict()  # Cache of  act = > symbol

    def act_to_symbol(sub_act):
        """ Transform an activity to a named symbol and keep cache of it """

        db_name, code = sub_act.key

        # Look in cache
        if not (db_name, code) in act_symbols:

            act = _getDb(db_name).get(code)
            name = act['name']
            base_slug = _slugify(name)

            slug = base_slug
            i = 1
            while symbols(slug) in act_symbols.values():
                slug = f"{base_slug}{i}"
                i += 1

            act_symbols[(db_name, code)] = symbols(slug)

        return act_symbols[(db_name, code)]

    # Local cache of expressions

    def actToExpressionRec(act: ActivityExtended, parents=[]):

        res = 0
        outputAmount = act.getOutputAmount()

        if not _isForeground(act["database"]) :
            # We reached a background DB ? => stop developping and create reference to activity
            return act_to_symbol(act)

        for exch in act.exchanges():

            formula = _getAmountOrFormula(exch)

            if isinstance(formula, types.FunctionType):
                # Some amounts in EIDB are functions ... we ignore them
                continue

            #  Production exchange
            if exch['input'] == exch['output']:
                continue

            input_db, input_code = exch['input']
            sub_act = _getDb(input_db).get(input_code)

            # Background DB => reference it as a symbol
            if not _isForeground(input_db) :
                act_expr = act_to_symbol(sub_act)

            # Our model : recursively it to a symbolic expression
            else:

                parents = parents + [act]
                if sub_act in parents :
                    raise Exception("Found recursive activities : " + ", ".join(_actName(act) for act in (parents + [sub_act])))

                act_expr = actToExpressionRec(sub_act, parents)

            avoidedBurden = 1

            if exch.get('type') == 'production' and not exch.get('input') == exch.get('output') :
                debug("Avoided burden", exch[name])
                avoidedBurden = -1

            res += formula * act_expr * avoidedBurden

        res = res / outputAmount

        # Axis ? transforms this to a dict with the correct Tag
        if axis :
            res = _tag_expr(res, act, axis)

        return res

    expr = actToExpressionRec(act)

    if isinstance(expr, float) :
        expr = simplify(expr)
    else:
        # Replace fixed params with their default value
        expr = _replace_fixed_params(expr, _fixed_params().values())

    return (expr, _reverse_dict(act_symbols))


def _reverse_dict(dic):
    return {v: k for k, v in dic.items()}


def exploreImpacts(impact, *activities : ActivityExtended, **params):
    """
    Advanced version of #printAct()

    Displays all exchanges of one or several activities and their impacts.
    If parameter values are provided, formulas will be evaluated accordingly.
    If two activities are provided, they will be shown side by side and compared.
    """
    tables = []
    names = []

    diffOnly = params.pop("diffOnly", False)
    withImpactPerUnit = params.pop("withImpactPerUnit", False)

    for main_act in activities:

        inputs_by_ex_name = dict()
        data = dict()

        for i, (name, input, amount) in enumerate(main_act.listExchanges()):

            # Params provided ? Evaluate formulas
            if len(params) > 0 and isinstance(amount, Basic):
                amount = compute_expr_value(amount, params)

            i = 1
            ex_name = name
            while ex_name in data:
                ex_name = "%s#%d" % (name, i)
                i += 1

            inputs_by_ex_name[ex_name] = _createTechProxyForBio(input.key, main_act.key[0])

            input_name = _actName(input)

            if _isForeground(input.key[0]) :
                input_name += "{user-db}"

            data[ex_name] = dict(input=input_name, amount=amount)


        # Provide impact calculation if impact provided
        all_acts = list(set(inputs_by_ex_name.values()))
        res = multiLCAAlgebric(all_acts, [impact], **params)
        impacts = res[res.columns.tolist()[0]].to_list()

        impact_by_act = {act : value for act, value in zip(all_acts, impacts)}

        # Add impacts to data
        for key, vals in data.items() :
            amount = vals["amount"]
            act = inputs_by_ex_name[key]
            impact = impact_by_act[act]

            if withImpactPerUnit :
                vals["impact_per_unit"] = impact
            vals["impact"] = amount * impact

        # To dataframe
        df = pd.DataFrame(data)

        tables.append(df.T)
        names.append(_actDesc(main_act))

    full = pd.concat(tables, axis=1, keys=names, sort=True)

    # Highlight differences in case two activites are provided
    if len(activities) == 2:
        YELLOW = "background-color:NavajoWhite"
        diff_cols = ["amount", "input", "impact"]
        cols1 = dict()
        cols2 = dict()
        for col_name in diff_cols :
            cols1[col_name] = full.columns.get_loc((names[0], col_name))
            cols2[col_name] = full.columns.get_loc((names[1], col_name))

        if diffOnly:
            def isDiff(row):
                return row[cols1['impact']] != row[cols2['impact']]

            full = full.loc[isDiff]

        def same_amount(row):
            res = [""] * len(row)
            for col_name in diff_cols :
                if row[cols1[col_name]] != row[cols2[col_name]] :
                    res[cols1[col_name]] = YELLOW
                    res[cols2[col_name]] = YELLOW
            return res
        full = full.style.apply(same_amount, axis=1)

    return full<|MERGE_RESOLUTION|>--- conflicted
+++ resolved
@@ -2,11 +2,7 @@
 from collections import OrderedDict
 from typing import List
 
-<<<<<<< HEAD
-from sympy import lambdify, Symbol, parse_expr
-=======
-from sympy import lambdify, simplify, Expr, Symbol, parse_expr, evaluate
->>>>>>> ac35b936
+from sympy import lambdify, Symbol, parse_expr, evaluate
 
 from .params import all_params
 from .log import logger
@@ -469,6 +465,9 @@
     params_by_name = all_params()
 
     records = []
+
+    plen = _compute_param_length(param_values)
+
     for param_name, value in param_values.items():
         param = params_by_name[param_name]
         record = {
@@ -477,10 +476,16 @@
             "min": param.min,
             "max": param.max,
             "default": param.default}
-        if isinstance(value, (list, np.ndarray)) :
-            record.update({f"value_{i}":value for i, value in enumerate(value)})
+
+        if plen == 1:
+            record["value"] = value
         else:
-            record["value"] = value
+            if isinstance(value, (list, np.ndarray)):
+                record.update({f"value_{i}":value for i, value in enumerate(value, 1)})
+            else:
+                # Repeat single value
+                record.update({f"value_{i}": value for i in range(1, plen+1)})
+
         records.append(record)
 
     df = DataFrame\
@@ -610,7 +615,7 @@
         df = list(dfs.values())[0]
     else:
         # Concat several dataframes for several models
-        df =  pd.concat(list(dfs.values()))
+        df = pd.concat(list(dfs.values()))
 
     if return_params :
 
@@ -625,7 +630,7 @@
             Parameters=_params_dataframe(params_all),
             Metadata=_metadata_dataframe(metadata))
     else:
-        return
+        return df
 
 
 
